--- conflicted
+++ resolved
@@ -71,12 +71,8 @@
                 }
                 return result;
             });
-<<<<<<< HEAD
+
             const mermaidResult = this.settings.mermaid ? this.mermaid.generate(planSummary).split('\n') : [];
-=======
-            const mermaidResult = this.mermaid.generate(planSummary).split('\n');
-            console.log(mermaidResult);
->>>>>>> dc38c0a8
             const newFileContents = fileContents.slice(0, startLine).concat(results).concat(mermaidResult).concat(fileContents.slice(endLine));
             this.file.updateFile(filePath, newFileContents.join('\n'));
         } catch (error) {
