--- conflicted
+++ resolved
@@ -103,7 +103,6 @@
               }));
 
       new Setting(containerEl)
-<<<<<<< HEAD
           .setName('Timeline Icon')
           .setDesc('The icon of the timeline pane. Reopen timeline pane or restart obsidian to see the change.')
           .addDropdown(dropdown => {
@@ -115,7 +114,8 @@
                 this.plugin.saveData(this.plugin.settings);
               });
           });
-=======
+      
+      new Setting(containerEl)
           .setName('BREAK task label')
           .setDesc('Use this label to mark break between tasks.')
           .addText(component =>
@@ -136,7 +136,6 @@
                 this.plugin.settings.endLabel = value
                 this.plugin.saveData(this.plugin.settings);
               }));
->>>>>>> 214342f9
     }
 
     private modeDescriptionContent(): DocumentFragment {
