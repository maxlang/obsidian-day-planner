export class DayPlannerSettings {
  customFolder: string = 'Day Planners';
  mode: DayPlannerMode = DayPlannerMode.File;
  mermaid: boolean = false;
  notesToDates: NoteForDate[] = [];
  completePastItems: boolean = true;
  circularProgress: boolean = false;
  nowAndNextInStatusBar: boolean = false;
  showTaskNotification: boolean = false
  timelineZoomLevel: number = 4;
<<<<<<< HEAD
  timelineIcon: string = 'calendar-with-checkmark'
=======
  breakLabel: string = "BREAK";
  endLabel: string = "END";
>>>>>>> 214342f9
}

export class NoteForDate {
  notePath: string;
  date: string;

  constructor(notePath: string, date:string){
    this.notePath = notePath;
    this.date = date;
  }
}

export class NoteForDateQuery {
  exists(source: NoteForDate[]): boolean {
    return this.active(source) !== undefined;
  }

  active(source: NoteForDate[]): NoteForDate{
    const now = new Date().toDateString();
    return source && source.filter(ntd => ntd.date === now)[0];
  }
}
  
export enum DayPlannerMode {
  File,
  Command
}<|MERGE_RESOLUTION|>--- conflicted
+++ resolved
@@ -8,12 +8,9 @@
   nowAndNextInStatusBar: boolean = false;
   showTaskNotification: boolean = false
   timelineZoomLevel: number = 4;
-<<<<<<< HEAD
   timelineIcon: string = 'calendar-with-checkmark'
-=======
   breakLabel: string = "BREAK";
   endLabel: string = "END";
->>>>>>> 214342f9
 }
 
 export class NoteForDate {
